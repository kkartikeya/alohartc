--- conflicted
+++ resolved
@@ -1,11 +1,7 @@
 package main
 
 import (
-<<<<<<< HEAD
-	"encoding/json"
 	"fmt"
-=======
->>>>>>> e20c1e70
 	"html/template"
 	"log"
 	"net/http"
